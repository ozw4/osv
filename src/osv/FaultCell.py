"""FaultCell implementation in Python."""

from __future__ import annotations


from .FaultGeometry import (
    fault_dip_vector_from_strike_and_dip,
    fault_strike_vector_from_strike_and_dip,
    fault_normal_vector_from_strike_and_dip,
    fault_strike_from_normal_vector,
    fault_dip_from_normal_vector,
)


<<<<<<< HEAD
from math import atan2, cos, radians, sin, asin, sqrt
from typing import Callable, Iterable, List, Optional, Sequence
=======
>>>>>>> 9ad097f9

class ColorMap:
    """Simple grayscale color map."""

    def get_rgb_floats(self, values: Sequence[float]) -> List[float]:
        rgb: List[float] = []
        for v in values:
            rgb.extend([v, v, v])
        return rgb


# -----------------------------------------------------------------------------
# Helper classes
# -----------------------------------------------------------------------------

class FloatList:
    def __init__(self) -> None:
        self._data: List[float] = []

    @property
    def n(self) -> int:
        return len(self._data)

    def add(self, value: float) -> None:
        self._data.append(float(value))

    def add_list(self, values: Iterable[float]) -> None:
        for v in values:
            self.add(v)

    def trim(self) -> Optional[List[float]]:
        return self._data[:] if self._data else None


# -----------------------------------------------------------------------------
# FaultCell class
# -----------------------------------------------------------------------------


class FaultCell:
    """Represents an oriented point located on a fault."""

    def __init__(
        self, x1: float, x2: float, x3: float, fl: float, fp: float, ft: float
    ) -> None:

        self.ca: Optional[FaultCell] = None
        self.cb: Optional[FaultCell] = None
        self.cl: Optional[FaultCell] = None
        self.cr: Optional[FaultCell] = None
        self.skin = None
        self.emp: Optional[List[float]] = None
        self.used = False
        self.id = 0
        self.set_(x1, x2, x3, fl, fp, ft)
        self.p2 = 0.0
        self.p3 = 0.0
        self.smp = 0.0
        self.s1 = 0.0
        self.s2 = 0.0
        self.s3 = 0.0
        self.t1 = 0.0
        self.t2 = 0.0
        self.t3 = 0.0
        self.nlr = 0
        self.nab = 0

    # ------------------------------------------------------------------
    # Basic getters/setters
    # ------------------------------------------------------------------
    def get_fl(self) -> float:
        return self.fl

    def get_fp(self) -> float:
        return self.fp

    def get_ft(self) -> float:
        return self.ft

    def set_fl(self, fl: float) -> None:
        self.fl = fl

    def get_x(self) -> List[float]:
        return [self.x1, self.x2, self.x3]

    def get_x1(self) -> float:
        return self.x1

    def get_x2(self) -> float:
        return self.x2

    def get_x3(self) -> float:
        return self.x3

    def get_w(self) -> List[float]:
        return [self.w1, self.w2, self.w3]

    def get_w1(self) -> float:
        return self.w1

    def get_w2(self) -> float:
        return self.w2

    def get_w3(self) -> float:
        return self.w3

    def get_s(self) -> List[float]:
        return [self.s1, self.s2, self.s3]

    def get_s1(self) -> float:
        return self.s1

    def get_s2(self) -> float:
        return self.s2

    def get_s3(self) -> float:
        return self.s3

    def get_u1(self) -> float:
        return self.u1

    def get_u2(self) -> float:
        return self.u2

    def get_u3(self) -> float:
        return self.u3

    def get_v1(self) -> float:
        return self.v1

    def get_v2(self) -> float:
        return self.v2

    def get_v3(self) -> float:
        return self.v3

    def get_vs(self) -> float:
        return self.vs

    def get_us(self) -> float:
        return self.us

    def get_m1(self) -> int:
        return self.i1

    def get_m2(self) -> int:
        return self.i2m

    def get_m3(self) -> int:
        return self.i3m

    def get_p1(self) -> int:
        return self.i1

    def get_p2(self) -> int:
        return self.i2p

    def get_p3(self) -> int:
        return self.i3p

    def get_i1(self) -> int:
        return self.i1

    def get_i2(self) -> int:
        return self.i2

    def get_i3(self) -> int:
        return self.i3

    def get_t1(self) -> float:
        return self.t1

    def get_t2(self) -> float:
        return self.t2

    def get_t3(self) -> float:
        return self.t3

    def set_t1(self, t1: float) -> None:
        self.t1 = t1

    def set_t2(self, t2: float) -> None:
        self.t2 = t2

    def set_t3(self, t3: float) -> None:
        self.t3 = t3

    def set_unfault_shifts(self, ts: Sequence[float]) -> None:
        self.t1, self.t2, self.t3 = ts[0], ts[1], ts[2]

    def get_fault_normal(self) -> List[float]:
        return fault_normal_vector_from_strike_and_dip(self.fp, self.ft)

    def get_fault_dip_vector(self) -> List[float]:
        return fault_dip_vector_from_strike_and_dip(self.fp, self.ft)

    def get_fault_strike_vector(self) -> List[float]:
        return fault_strike_vector_from_strike_and_dip(self.fp, self.ft)

    # ------------------------------------------------------------------
    # Fault curve and trace
    # ------------------------------------------------------------------
    def get_fault_curve_xyz(self) -> Optional[List[float]]:
        xyz = FloatList()
        p = [self.x1, self.x2, self.x3]
        cell: FaultCell = self
        j1 = cell.i1
        while j1 == cell.i1:
            xyz.add(p[2])
            xyz.add(p[1])
            xyz.add(p[0])
            cell = cell.walk_up_dip_from(p)
            j1 -= 1
        na = xyz.n // 3
        cell = self
        p = [self.x1, self.x2, self.x3]
        cell = cell.walk_down_dip_from(p)
        j1 = self.i1 + 1
        while j1 == cell.i1:
            xyz.add(p[2])
            xyz.add(p[1])
            xyz.add(p[0])
            cell = cell.walk_down_dip_from(p)
            j1 += 1
        xyzs = xyz.trim()
        if xyzs is None:
            return None
        left = xyzs[3 : 3 * na]
        triples = [left[i : i + 3] for i in range(0, len(left), 3)]
        triples.reverse()
        xyzs[3 : 3 * na] = [c for t in triples for c in t]
        return xyzs

    def get_fault_trace_xyz(self) -> Optional[List[float]]:
        xyz = FloatList()
        xyz.add(self.x3)
        xyz.add(self.x2)
        xyz.add(self.x1)
        c = self.cl
        while c is not None and c is not self:
            xyz.add(c.x3)
            xyz.add(c.x2)
            xyz.add(c.x1)
            c = c.cl
        nl = xyz.n // 3
        if c is not self:
            c = self.cr
            while c is not None:
                xyz.add(c.x3)
                xyz.add(c.x2)
                xyz.add(c.x1)
                c = c.cr
        xyzs = xyz.trim()
        if xyzs is None:
            return None
        left = xyzs[3 : 3 * nl]
        triples = [left[i : i + 3] for i in range(0, len(left), 3)]
        triples.reverse()
        xyzs[3 : 3 * nl] = [c for t in triples for c in t]
        return xyzs

    # ------------------------------------------------------------------
    # Geometry helpers
    # ------------------------------------------------------------------
    def set_normal_vector(self, w1: float, w2: float, w3: float) -> None:
        fp = fault_strike_from_normal_vector(w1, w2, w3)
        ft = fault_dip_from_normal_vector(w1, w2, w3)
        self.set_(self.x1, self.x2, self.x3, self.fl, fp, ft)

    def distance_to(self, p1: float, p2: float, p3: float) -> float:
        return sqrt(self.distance_squared_to(p1, p2, p3))

    def distance_squared_to(self, p1: float, p2: float, p3: float) -> float:
        d1 = p1 - self.x1
        d2 = p2 - self.x2
        d3 = p3 - self.x3
        return d1 * d1 + d2 * d2 + d3 * d3

    def distance_from_plane_to(self, p1: float, p2: float, p3: float) -> float:

        return (
            self.w1 * (p1 - self.x1)
            + self.w2 * (p2 - self.x2)
            + self.w3 * (p3 - self.x3)
        )

    def get_cell_above_nearest_to(
        self, p1: float, p2: float, p3: float
    ) -> Optional["FaultCell"]:

        cla = self.cl.ca if self.cl else None
        cra = self.cr.ca if self.cr else None
        return self.nearest_cell(self.ca, cla, cra, p1, p2, p3)


    def get_cell_below_nearest_to(
        self, p1: float, p2: float, p3: float
    ) -> Optional["FaultCell"]:

        clb = self.cl.cb if self.cl else None
        crb = self.cr.cb if self.cr else None
        return self.nearest_cell(self.cb, clb, crb, p1, p2, p3)

    def walk_up_dip_from(self, p: List[float]) -> "FaultCell":
        cell: FaultCell = self
        p1, p2, p3 = p
        assert abs(cell.distance_from_plane_to(p1, p2, p3)) < 0.01
        p1 -= 1.0
        p2 -= cell.us * cell.u2
        p3 -= cell.us * cell.u3
        ca = cell.get_cell_above_nearest_to(p1, p2, p3)
        if ca is not None:
            cell = ca
            us = cell.us
            ws = us * us * cell.distance_from_plane_to(p1, p2, p3)
            p2 -= ws * cell.w2
            p3 -= ws * cell.w3
        assert abs(cell.distance_from_plane_to(p1, p2, p3)) < 0.01
        p[0], p[1], p[2] = p1, p2, p3
        return cell

    def walk_down_dip_from(self, p: List[float]) -> "FaultCell":
        cell: FaultCell = self
        p1, p2, p3 = p
        assert abs(cell.distance_from_plane_to(p1, p2, p3)) < 0.01
        p1 += 1.0
        p2 += cell.us * cell.u2
        p3 += cell.us * cell.u3
        cb = cell.get_cell_below_nearest_to(p1, p2, p3)
        if cb is not None:
            cell = cb
            us = cell.us
            ws = us * us * cell.distance_from_plane_to(p1, p2, p3)
            p2 -= ws * cell.w2
            p3 -= ws * cell.w3
        assert abs(cell.distance_from_plane_to(p1, p2, p3)) < 0.01
        p[0], p[1], p[2] = p1, p2, p3
        return cell

    # ------------------------------------------------------------------
    # Static utilities
    # ------------------------------------------------------------------
    @staticmethod

    def nearest_cell(
        c1: Optional["FaultCell"],
        c2: Optional["FaultCell"],
        c3: Optional["FaultCell"],
        p1: float,
        p2: float,
        p3: float,
    ) -> Optional["FaultCell"]:

        ds1 = FaultCell.distance_squared(c1, p1, p2, p3)
        ds2 = FaultCell.distance_squared(c2, p1, p2, p3)
        ds3 = FaultCell.distance_squared(c3, p1, p2, p3)
        dsm = min(ds1, ds2, ds3)
        if dsm == ds1:
            return c1
        if dsm == ds2:
            return c2
        return c3

    @staticmethod

    def distance_squared(
        c: Optional["FaultCell"], p1: float, p2: float, p3: float
    ) -> float:
        return c.distance_squared_to(p1, p2, p3) if c is not None else float("inf")

    @staticmethod
    def rotate_point(
        cp: float, sp: float, ct: float, st: float, x: Sequence[float]
    ) -> List[float]:

        x1, x2, x3 = x
        y1 = ct * x1 + st * x2
        y2 = -cp * st * x1 + cp * ct * x2 + sp * x3
        y3 = sp * st * x1 - sp * ct * x2 + cp * x3
        return [y1, y2, y3]

    @staticmethod

    def get_xyz_uvw_rgb(
        size: float,
        cmap: ColorMap,
        cells: Sequence["FaultCell"],
        get1: Callable[["FaultCell"], float],
        lhc: bool,
    ) -> List[List[float]]:

        xyz = FloatList()
        uvw = FloatList()
        fcl = FloatList()
        size *= 0.5
        qa = [0.0, -size, -size]
        qb = [0.0, size, -size]
        qc = [0.0, size, size]
        qd = [0.0, -size, size]
        if lhc:
            qb, qc = qc, qb
            qd, qa = qa, qd
        for cell in cells:
            x1, x2, x3 = cell.x1, cell.x2, cell.x3
            w1, w2, w3 = cell.w1, cell.w2, cell.w3
            fp = radians(cell.fp)
            ft = radians(cell.ft)
            cp = cos(fp)
            sp = sin(fp)
            ct = cos(ft)
            st = sin(ft)
            ra = FaultCell.rotate_point(cp, sp, ct, st, qa)
            rb = FaultCell.rotate_point(cp, sp, ct, st, qb)
            rc = FaultCell.rotate_point(cp, sp, ct, st, qc)
            rd = FaultCell.rotate_point(cp, sp, ct, st, qd)
            a1, a2, a3 = x1 + ra[0], x2 + ra[1], x3 + ra[2]
            b1, b2, b3 = x1 + rb[0], x2 + rb[1], x3 + rb[2]
            c1, c2, c3 = x1 + rc[0], x2 + rc[1], x3 + rc[2]
            d1, d2, d3 = x1 + rd[0], x2 + rd[1], x3 + rd[2]
            xyz.add_list([a3, a2, a1, b3, b2, b1, c3, c2, c1, d3, d2, d1])
            uvw.add_list([w3, w2, w1] * 4)
            fc = get1(cell)
            fcl.add_list([fc] * 4)
        fc_values = fcl.trim()
        rgb = cmap.get_rgb_floats(fc_values or [])
        return [xyz.trim(), uvw.trim(), rgb]

    @staticmethod

    def get_xyz_uvw_rgb_for_throw(
        size: float, cmap: ColorMap, cells: Sequence["FaultCell"], lhc: bool
    ) -> List[List[float]]:
        return FaultCell.get_xyz_uvw_rgb(size, cmap, cells, lambda c: c.s1, lhc)

    @staticmethod
    def get_xyz_uvw_rgb_for_likelihood(
        size: float, cmap: ColorMap, cells: Sequence["FaultCell"], lhc: bool
    ) -> List[List[float]]:

        return FaultCell.get_xyz_uvw_rgb(size, cmap, cells, lambda c: c.fl, lhc)

    # ------------------------------------------------------------------
    # Internal setup
    # ------------------------------------------------------------------

    def set_(
        self, x1: float, x2: float, x3: float, fl: float, fp: float, ft: float
    ) -> None:

        self.x1 = x1
        self.x2 = x2
        self.x3 = x3
        self.fl = fl
        self.fp = fp
        self.ft = ft
        self.i1 = round(x1)
        self.i2 = round(x2)
        self.i3 = round(x3)
        u = fault_dip_vector_from_strike_and_dip(fp, ft)
        v = fault_strike_vector_from_strike_and_dip(fp, ft)
        w = fault_normal_vector_from_strike_and_dip(fp, ft)
        self.u1, self.u2, self.u3 = u
        self.us = 1.0 / self.u1
        self.v1, self.v2, self.v3 = v
        vm = max(abs(self.v2), abs(self.v3))
        self.vs = 1.0 / vm if vm != 0 else 0.0
        self.w1, self.w2, self.w3 = w
        self.i2m = self.i2p = self.i2
        self.i3m = self.i3p = self.i3
        if x2 > self.i2:
            self.i2p += 1
        elif x2 < self.i2:
            self.i2m -= 1
        if x3 > self.i3:
            self.i3p += 1
        elif x3 < self.i3:
            self.i3m -= 1
        if (self.i2p - self.i2m) * self.w2 < 0.0:
            self.i2m, self.i2p = self.i2p, self.i2m
        if (self.i3p - self.i3m) * self.w3 < 0.0:
            self.i3m, self.i3p = self.i3p, self.i3m<|MERGE_RESOLUTION|>--- conflicted
+++ resolved
@@ -12,11 +12,10 @@
 )
 
 
-<<<<<<< HEAD
+
 from math import atan2, cos, radians, sin, asin, sqrt
 from typing import Callable, Iterable, List, Optional, Sequence
-=======
->>>>>>> 9ad097f9
+
 
 class ColorMap:
     """Simple grayscale color map."""
